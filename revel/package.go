--- conflicted
+++ resolved
@@ -36,9 +36,7 @@
 		fmt.Fprint(os.Stderr, cmdPackage.Long)
 		return
 	}
-
 	appImportPath := args[0]
-<<<<<<< HEAD
 
 	// Determine the run mode.
 	mode := "prod"
@@ -47,10 +45,7 @@
 	}
 
 	revel.Init(mode, appImportPath, "")
-=======
-	revel.Init("", appImportPath, "")
 	revel.LoadModules()
->>>>>>> b4de6f13
 
 	// Remove the archive if it already exists.
 	destFile := filepath.Base(revel.BasePath) + ".tar.gz"
